--- conflicted
+++ resolved
@@ -1,13 +1,7 @@
 #include <vector>
 #include <samplers.hpp>
 
-<<<<<<< HEAD
-std::vector<arma::vec> RunEnsembleCarSampler(int sample_size, int burnin,
-                                             arma::vec time, arma::vec y,
-                                             arma::vec yerr, int p, int nwalkers, int thin=1);
-=======
 std::pair<std::vector<arma::vec>, std::vector<double> >
-RunEnsembleCarSampler(MCMCOptions mcmc_options, 
+RunEnsembleCarSampler(int sample_size, int burnin,
                       arma::vec time, arma::vec y,
-                      arma::vec yerr, int p, int nwalkers);
->>>>>>> 1adad56e
+                      arma::vec yerr, int p, int nwalkers, int thin=1);