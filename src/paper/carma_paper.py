__author__ = 'brandonkelly'

import numpy as np
import carmcmc as cm
import matplotlib.pyplot as plt
from os import environ
import cPickle
from astropy.io import fits
import multiprocessing
from matplotlib.mlab import detrend_mean


base_dir = environ['HOME'] + '/Projects/carma_pack/src/paper/'
data_dir = base_dir + 'data/'

nthreads = multiprocessing.cpu_count()


def make_sampler_plots(time, y, ysig, pmax, file_root, title, do_mags=False, njobs=-1):

    froot = base_dir + 'plots/' + file_root

    # clean data
    dt = time[1:] - time[0:-1]
    if np.sum(dt <= 0) > 0:
        time = time[dt > 0]
        y = y[dt > 0]
        ysig = ysig[dt > 0]

    good = np.where(np.isfinite(time))[0]
    time = time[good]
    y = y[good]
    ysig = ysig[good]

    good = np.where(np.isfinite(y))[0]
    time = time[good]
    y = y[good]
    ysig = ysig[good]

    good = np.where(np.isfinite(ysig))[0]
    time = time[good]
    y = y[good]
    ysig = ysig[good]

    print 'Getting maximum-likelihood estimates...'

    carma_model = cm.CarmaModel(time, y, ysig)
    MAP, pqlist, AIC_list = carma_model.choose_order(pmax, njobs=njobs)

    # convert lists to a numpy arrays, easier to manipulate
    pqarray = np.array(pqlist)
    pmodels = pqarray[:, 0]
    qmodels = pqarray[:, 1]
    AICc = np.array(AIC_list)

    plt.clf()
    plt.subplot(111)
    for i in xrange(qmodels.max()+1):
        plt.plot(pmodels[qmodels == i], AICc[qmodels == i], 's-', label='q=' + str(i), lw=2)
    plt.legend(loc='best')
    plt.xlabel('p')
    plt.ylabel('AICc(p,q)')
    plt.xlim(0, pmodels.max() + 1)
    plt.title(title)
    plt.savefig(froot + 'aic.eps')
    plt.close()

    # make sure to change these back!!!!
    # carma_model.p = 7
    # carma_model.q = 3

    nsamples = 50000
    carma_sample = carma_model.run_mcmc(nsamples)
    carma_sample.add_map(MAP)

    ax = plt.subplot(111)
    print 'Getting bounds on PSD...'
    psd_low, psd_hi, psd_mid, frequencies = carma_sample.plot_power_spectrum(percentile=95.0, sp=ax, doShow=False,
                                                                             color='SkyBlue', nsamples=5000)
    psd_mle = cm.power_spectrum(frequencies, carma_sample.map['sigma'], carma_sample.map['ar_coefs'],
                                ma_coefs=np.atleast_1d(carma_sample.map['ma_coefs']))
    ax.loglog(frequencies, psd_mle, '--b', lw=2)
    dt = time[1:] - time[0:-1]
    noise_level = 2.0 * np.median(dt) * np.mean(ysig ** 2)
    ax.loglog(frequencies, np.ones(frequencies.size) * noise_level, color='grey', lw=2)
    ax.set_ylim(bottom=noise_level / 100.0)
    ax.annotate("Measurement Noise Level", (3.0 * ax.get_xlim()[0], noise_level / 2.5))
    ax.set_xlabel('Frequency [1 / day]')
    if do_mags:
        ax.set_ylabel('Power Spectral Density [mag day]')
    else:
        ax.set_ylabel('Power Spectral Density [flux$^2$ day]')
    plt.title(title)
    plt.savefig(froot + 'psd.eps')

    print 'Assessing the fit quality...'
    fig = carma_sample.assess_fit(doShow=False)
    ax_again = fig.add_subplot(2, 2, 1)
    ax_again.set_title(title)
    if do_mags:
        ylims = ax_again.get_ylim()
        ax_again.set_ylim(ylims[1], ylims[0])
        ax_again.set_ylabel('magnitude')
    else:
        ax_again.set_ylabel('ln Flux')
    plt.savefig(froot + 'fit_quality.eps')

    return carma_sample


def do_simulated_regular():

    # first generate some data assuming a CARMA(5,3) process on a uniform grid
    sigmay = 2.3  # dispersion in lightcurve
    p = 5  # order of AR polynomial
    qpo_width = np.array([1.0/100.0, 1.0/100.0, 1.0/500.0])
    qpo_cent = np.array([1.0/5.0, 1.0/50.0])
    ar_roots = cm.get_ar_roots(qpo_width, qpo_cent)
    ma_coefs = np.zeros(p)
    ma_coefs[0] = 1.0
    ma_coefs[1] = 4.5
    ma_coefs[2] = 1.25
    sigsqr = sigmay ** 2 / cm.carma_variance(1.0, ar_roots, ma_coefs=ma_coefs)

    ny = 1028
    time = np.arange(0.0, ny)
    y0 = cm.carma_process(time, sigsqr, ar_roots, ma_coefs=ma_coefs)

    ysig = np.ones(ny) * np.sqrt(1e-2)
    # ysig = np.ones(ny) * np.sqrt(1e-6)

    y = y0 + ysig * np.random.standard_normal(ny)

    froot = base_dir + 'plots/car5_regular_'

    plt.subplot(111)
    plt.plot(time, y0, 'k-')
    plt.plot(time, y, '.')
    plt.xlim(time.min(), time.max())
    plt.xlabel('Time')
    plt.ylabel('CARMA(5,3) Process')
    plt.savefig(froot + 'tseries.eps')

    ar_coef = np.poly(ar_roots)

    print 'Getting maximum-likelihood estimates...'

    carma_model = cm.CarmaModel(time, y, ysig)
    pmax = 7
    MAP, pqlist, AIC_list = carma_model.choose_order(pmax, njobs=-1)

    # convert lists to a numpy arrays, easier to manipulate
    pqarray = np.array(pqlist)
    pmodels = pqarray[:, 0]
    qmodels = pqarray[:, 1]
    AICc = np.array(AIC_list)

    plt.clf()
    plt.subplot(111)
    for i in xrange(qmodels.max()+1):
        plt.plot(pmodels[qmodels == i], AICc[qmodels == i], 's-', label='q=' + str(i), lw=2)
    plt.legend()
    plt.xlabel('p')
    plt.ylabel('AICc(p,q)')
    plt.xlim(0, pmodels.max() + 1)
    plt.savefig(froot + 'aic.eps')
    plt.close()

    nsamples = 50000
    carma_sample = carma_model.run_mcmc(nsamples)
    carma_sample.add_map(MAP)

    plt.subplot(111)
    pgram, freq = plt.psd(y)
    plt.clf()

    ax = plt.subplot(111)
    print 'Getting bounds on PSD...'
    psd_low, psd_hi, psd_mid, frequencies = carma_sample.plot_power_spectrum(percentile=95.0, sp=ax, doShow=False,
                                                                             color='SkyBlue', nsamples=5000)
    psd_mle = cm.power_spectrum(frequencies, carma_sample.map['sigma'], carma_sample.map['ar_coefs'],
                                ma_coefs=np.atleast_1d(carma_sample.map['ma_coefs']))
    ax.loglog(freq / 2.0, pgram, 'o', color='DarkOrange')
    psd = cm.power_spectrum(frequencies, np.sqrt(sigsqr), ar_coef, ma_coefs=ma_coefs)
    ax.loglog(frequencies, psd, 'k', lw=2)
    ax.loglog(frequencies, psd_mle, '--b', lw=2)
    noise_level = 2.0 * np.mean(ysig ** 2)
    ax.loglog(frequencies, np.ones(frequencies.size) * noise_level, color='grey', lw=2)
    ax.set_ylim(bottom=noise_level / 100.0)
    ax.annotate("Measurement Noise Level", (3.0 * ax.get_xlim()[0], noise_level / 2.5))
    ax.set_xlabel('Frequency')
    ax.set_ylabel('Power Spectral Density')

    plt.savefig(froot + 'psd.eps')

    print 'Assessing the fit quality...'
    carma_sample.assess_fit(doShow=False)
    plt.savefig(froot + 'fit_quality.eps')


def do_simulated_irregular():

    # first generate some data assuming a CARMA(5,3) process on a uniform grid
    sigmay = 2.3  # dispersion in lightcurve
    p = 5  # order of AR polynomial
    mu = 17.0  # mean of time series
    qpo_width = np.array([1.0/100.0, 1.0/300.0, 1.0/200.0])
    qpo_cent = np.array([1.0/5.0, 1.0/25.0])
    ar_roots = cm.get_ar_roots(qpo_width, qpo_cent)
    ma_coefs = np.zeros(p)
    ma_coefs[0] = 1.0
    ma_coefs[1] = 4.5
    ma_coefs[2] = 1.25
    sigsqr = sigmay ** 2 / cm.carma_variance(1.0, ar_roots, ma_coefs=ma_coefs)

    ny = 270
    time = np.empty(ny)
    dt = np.random.uniform(1.0, 3.0, ny)
    time[0:90] = np.cumsum(dt[0:90])
    time[90:2*90] = 180 + time[90-1] + np.cumsum(dt[90:2*90])
    time[2*90:] = 180 + time[2*90-1] + np.cumsum(dt[2*90:])

    y = mu + cm.carma_process(time, sigsqr, ar_roots, ma_coefs=ma_coefs)

    ysig = np.ones(ny) * y.std() / 5.0
    # ysig = np.ones(ny) * 1e-6
    y0 = y.copy()
    y += ysig * np.random.standard_normal(ny)

    froot = base_dir + 'plots/car5_irregular_'

    plt.subplot(111)
    for i in xrange(3):
        plt.plot(time[90*i:90*(i+1)], y0[90*i:90*(i+1)], 'k', lw=2)
        plt.plot(time[90*i:90*(i+1)], y[90*i:90*(i+1)], 'bo')

    plt.xlim(time.min(), time.max())
    plt.xlabel('Time')
    plt.ylabel('CARMA(5,3) Process')
    plt.savefig(froot + 'tseries.eps')

    ar_coef = np.poly(ar_roots)

    print 'Getting maximum-likelihood estimates...'

    carma_model = cm.CarmaModel(time, y, ysig)
    pmax = 7
    MAP, pqlist, AIC_list = carma_model.choose_order(pmax, njobs=4)

    # convert lists to a numpy arrays, easier to manipulate
    pqarray = np.array(pqlist)
    pmodels = pqarray[:, 0]
    qmodels = pqarray[:, 1]
    AICc = np.array(AIC_list)

    plt.clf()
    plt.subplot(111)
    for i in xrange(qmodels.max()+1):
        plt.plot(pmodels[qmodels == i], AICc[qmodels == i], 's-', label='q=' + str(i), lw=2)
    plt.legend()
    plt.xlabel('p')
    plt.ylabel('AICc(p,q)')
    plt.xlim(0, pmodels.max() + 1)
    plt.savefig(froot + 'aic.eps')
    plt.close()

    nsamples = 50000
    carma_sample = carma_model.run_mcmc(nsamples)
    carma_sample.add_map(MAP)

    plt.clf()
    ax = plt.subplot(111)
    print 'Getting bounds on PSD...'
    psd_low, psd_hi, psd_mid, frequencies = carma_sample.plot_power_spectrum(percentile=95.0, sp=ax, doShow=False,
                                                                             color='SkyBlue', nsamples=5000)
    psd_mle = cm.power_spectrum(frequencies, carma_sample.map['sigma'], carma_sample.map['ar_coefs'],
                                ma_coefs=np.atleast_1d(carma_sample.map['ma_coefs']))
    psd = cm.power_spectrum(frequencies, np.sqrt(sigsqr), ar_coef, ma_coefs=ma_coefs)
    ax.loglog(frequencies, psd_mle, '--b', lw=2)
    ax.loglog(frequencies, psd, 'k', lw=2)
    dt = np.median(time[1:] - time[0:-1])
    noise_level = 2.0 * dt * np.mean(ysig ** 2)
    ax.loglog(frequencies, np.ones(frequencies.size) * noise_level, color='grey', lw=2)
    ax.set_ylim(bottom=noise_level / 100.0)
    ax.annotate("Measurement Noise Level", (3.0 * ax.get_xlim()[0], noise_level / 2.5))
    ax.set_xlabel('Frequency')
    ax.set_ylabel('Power Spectral Density')

    plt.savefig(froot + 'psd.eps')

    print 'Assessing the fit quality...'
    carma_sample.assess_fit(doShow=False)
    plt.savefig(froot + 'fit_quality.eps')

    # compute the marginal mean and variance of the predicted values
    nplot = 1028
    time_predict = np.linspace(time.min(), 1.25 * time.max(), nplot)
    time_predict = time_predict[1:]
    predicted_mean, predicted_var = carma_sample.predict_lightcurve(time_predict, bestfit='map')
    predicted_low = predicted_mean - np.sqrt(predicted_var)
    predicted_high = predicted_mean + np.sqrt(predicted_var)

    # plot the time series and the marginal 1-sigma error bands
    plt.clf()
    plt.subplot(111)
    plt.fill_between(time_predict, predicted_low, predicted_high, color='cyan')
    plt.plot(time_predict, predicted_mean, '-b', label='Predicted')
    plt.plot(time[0:90], y0[0:90], 'k', lw=2, label='True')
    plt.plot(time[0:90], y[0:90], 'bo')
    for i in xrange(1, 3):
        plt.plot(time[90*i:90*(i+1)], y0[90*i:90*(i+1)], 'k', lw=2)
        plt.plot(time[90*i:90*(i+1)], y[90*i:90*(i+1)], 'bo')

    plt.xlabel('Time')
    plt.ylabel('CARMA(5,3) Process')
    plt.xlim(time_predict.min(), time_predict.max())
    plt.legend()
    plt.savefig(froot + 'interp.eps')


def do_AGN_Stripe82():

    s82_id = '1627677'
    data = np.genfromtxt(data_dir + s82_id)
    # do r-band data
    jdate = data[:, 6]
    rmag = data[:, 7]
    rerr = data[:, 8]

    carma_sample = make_sampler_plots(jdate - jdate.min(), rmag, rerr, 7, s82_id + '_', 'S82 Quasar, r-band',
                                      do_mags=True)

    pfile = open(data_dir + '1627677.pickle', 'wb')
    cPickle.dump(carma_sample, pfile)
    pfile.close()


def do_AGN_Kepler():

    sname = 'Zw 229-15'
    data = fits.open(data_dir + 'kepler_zw229_Q7.fits')[1].data
    jdate = data['time']
    flux = np.array(data['SAP_FLUX'], dtype=float)
    ferr = np.array(data['SAP_FLUX_ERR'], dtype=float)

    keep = np.where(np.logical_and(np.isfinite(jdate), np.isfinite(flux)))[0]
    jdate = jdate[keep]
    jdate -= jdate.min()
    flux = flux[keep]
    ferr = ferr[keep]

    df = flux[1:] - flux[0:-1]  # remove outliers
    keep = np.where(np.abs(df) < 56.0)
    jdate = jdate[keep]
    flux = flux[keep]
    ferr = ferr[keep]

    carma_sample = make_sampler_plots(jdate, flux, ferr, 7, 'zw229_', sname, njobs=1)

    # transform the flux through end matching
    tflux = flux - flux[0]
    slope = (tflux[-1] - tflux[0]) / (jdate[-1] - jdate[0])
    tflux -= slope * jdate

    plt.subplot(111)
    dt = jdate[1] - jdate[0]
    pgram, freq = plt.psd(tflux, 512, 1.0 / dt, detrend=detrend_mean)
    plt.clf()

    ax = plt.subplot(111)
    print 'Getting bounds on PSD...'
    psd_low, psd_hi, psd_mid, frequencies = carma_sample.plot_power_spectrum(percentile=95.0, sp=ax, doShow=False,
                                                                             color='SkyBlue', nsamples=5000)
    psd_mle = cm.power_spectrum(frequencies, carma_sample.map['sigma'], carma_sample.map['ar_coefs'],
                                ma_coefs=np.atleast_1d(carma_sample.map['ma_coefs']))
    ax.loglog(freq / 2.0, pgram, 'o', color='DarkOrange')
    psd_slope = 3.14
    above_noise = np.where(freq / 2.0 < 1.0)[0]
    psd_norm = np.mean(np.log(pgram[above_noise]) - 3.14 * np.log(freq[above_noise] / 2.0))
    psd_plaw = np.exp(psd_norm) / (freq / 2.0) ** psd_slope
    ax.loglog(freq / 2.0, psd_plaw, '-', lw=2, color='DarkOrange')
    ax.loglog(frequencies, psd_mle, '--b', lw=2)
    noise_level = 2.0 * dt * np.mean(ferr ** 2)
    ax.loglog(frequencies, np.ones(frequencies.size) * noise_level, color='grey', lw=2)
    ax.set_ylim(bottom=noise_level / 100.0)
    ax.annotate("Measurement Noise Level", (3.0 * ax.get_xlim()[0], noise_level / 2.5))
    ax.set_xlabel('Frequency [1 / day]')
    ax.set_ylabel('Power Spectral Density [flux$^2$ day]')

    plt.savefig(base_dir + 'plots/zw229_psd.eps')

    plt.clf()
    carma_sample.plot_1dpdf('measerr_scale')
    plt.savefig(base_dir + 'plots/zw229_measerr_scale.eps')
    measerr_scale = carma_sample.get_samples('measerr_scale')
    print "95% credibility interval on Kepler measurement error scale parameter:", np.percentile(measerr_scale, 2.5), \
        np.percentile(measerr_scale, 97.5)

    pfile = open(data_dir + 'zw229.pickle', 'wb')
    cPickle.dump(carma_sample, pfile)
    pfile.close()


def do_AGN_Xray():

    sname = 'MCG-6-30-15, X-ray'
    data = np.genfromtxt(data_dir + 'mcg-6-30-15_rxte_xmm.txt')
    jdate = data[:, 0]
    flux = data[:, 1] * np.log(10.0)  # convert to natural logarithm
    ferr = data[:, 2] * np.log(10.0)

    jdate = jdate - jdate.min()
    time = jdate * 86.4e3  # convert to seconds

    dt = time[1:] - time[0:-1]
    rxte = np.where(dt > 50.0)[0]
    dt_rxte = np.median(dt[rxte])
    xmm = np.where(dt < 50.0)[0]
    dt_xmm = 48.0

    carma_sample = make_sampler_plots(time[rxte], flux[rxte], ferr[rxte] / 1e6, 7, 'mcg63015_rxte_', sname, njobs=4)

    measerr_scale = carma_sample.get_samples('measerr_scale')
    print "95% credibility interval on Kepler measurement error scale parameter:", np.percentile(measerr_scale, 2.5), \
        np.percentile(measerr_scale, 97.5)

    pfile = open(data_dir + 'mcg63015.pickle', 'wb')
    cPickle.dump(carma_sample, pfile)
    pfile.close()

    ax = plt.subplot(111)
    print 'Getting bounds on PSD...'
    psd_low, psd_hi, psd_mid, frequencies = carma_sample.plot_power_spectrum(percentile=95.0, sp=ax, doShow=False,
                                                                             color='SkyBlue', nsamples=5000)
    psd_mle = cm.power_spectrum(frequencies, carma_sample.map['sigma'], carma_sample.map['ar_coefs'],
                                ma_coefs=np.atleast_1d(carma_sample.map['ma_coefs']))
    ax.loglog(frequencies, psd_mle, '--b', lw=2)
    noise_level_rxte = 2.0 * dt_rxte * np.mean(ferr[rxte] ** 2)
    noise_level_xmm = 2.0 * dt_xmm * np.mean(ferr[xmm] ** 2)
    rxte_frange = np.array([1.0 / time[rxte].max(), 1.0 / dt_rxte])
    xmm_frange = np.array([1.0 / (time[xmm].max() - time[xmm].min()), 1.0 / dt_xmm])
    ax.loglog(rxte_frange, np.ones(2) * noise_level_rxte, color='grey', lw=2)
    ax.loglog(xmm_frange, np.ones(2) * noise_level_xmm, color='grey', lw=2)
    noise_level = np.min([noise_level_rxte, noise_level_xmm])
    ax.set_ylim(bottom=noise_level / 100.0)
    ax.annotate("Measurement Noise Level, RXTE", (2.0 * ax.get_xlim()[0], noise_level_rxte / 2.5))
    ax.annotate("Noise Level, XMM", (xmm_frange[0], noise_level_xmm / 2.5))
    ax.set_xlabel('Frequency [Hz]')
    ax.set_ylabel('Power Spectral Density [fraction$^2$ / Hz]')
    plt.title(sname)
    plt.savefig(base_dir + 'plots/mcg63015_psd.eps')


def do_RRLyrae():

    dtype = np.dtype([("mjd", np.float), ("filt", np.str, 1), ("mag", np.float), ("dmag", np.float)])
    data = np.loadtxt(data_dir + 'RRLyrae.txt', comments="#", dtype=dtype)

    # do g-band light curve
    gIdx = np.where(data["filt"] == "g")[0]
    jdate = data['mjd'][gIdx]
    gmag = data['mag'][gIdx]
    gerr = data['dmag'][gIdx]

    carma_sample = make_sampler_plots(jdate - jdate.min(), gmag, gerr, 7, 'RRLyrae_', 'RR Lyrae, g-band', do_mags=True,
                                      njobs=1)
    pfile = open(data_dir + 'RRLyrae.pickle', 'wb')
    cPickle.dump(carma_sample, pfile)
    pfile.close()


def do_OGLE_LPV():
    sname = 'LPV, RGB, i-band'
    data = np.genfromtxt(data_dir + 'OGLE-LMC-LPV-00007.dat')
    jdate = data[:, 0]
    imag = data[:, 1]
    ierr = data[:, 2]

    carma_sample = make_sampler_plots(jdate - jdate.min(), imag, ierr, 7, 'ogle_lpv_rgb_', sname, do_mags=True,
                                      njobs=1)
    pfile = open(data_dir + 'ogle_lpv_rgb.pickle', 'wb')
    cPickle.dump(carma_sample, pfile)
    pfile.close()


def do_XRB():
    sname = 'XTE 1550-564'
    data_file = data_dir + 'LC_B_3.35-12.99keV_1div128s_total.fits'
    data = fits.open(data_file)[1].data
    tsecs = data['TIME']
    flux = data['RATE']
    dt = tsecs[1:] - tsecs[:-1]
    gap = np.where(dt > 1)[0]
    tsecs = tsecs[gap[0]+1:gap[1]]
    logflux = np.log(flux[gap[0]+1:gap[1]])
    logf_err = np.sqrt(0.00018002985939372774 / 2.0 / np.median(dt))  # eyeballed from periodogram
    logf_err = np.ones(len(tsecs)) * logf_err

    ndown_sample = 2000
    idx = np.random.permutation(len(logflux))[:ndown_sample]
    carma_sample = make_sampler_plots(tsecs[idx], logflux[idx], logf_err[idx], 7, 'xte1550_', sname, njobs=1)

    plt.subplot(111)
    pgram, freq = plt.psd(logflux, 1024, 1.0 / np.median(dt), detrend=detrend_mean)
    plt.clf()

    ax = plt.subplot(111)
    print 'Getting bounds on PSD...'
    psd_low, psd_hi, psd_mid, frequencies = carma_sample.plot_power_spectrum(percentile=95.0, sp=ax, doShow=False,
                                                                             color='SkyBlue', nsamples=5000)
    psd_mle = cm.power_spectrum(frequencies, carma_sample.map['sigma'], carma_sample.map['ar_coefs'],
                                ma_coefs=np.atleast_1d(carma_sample.map['ma_coefs']))
    ax.loglog(freq / 2.0, pgram, 'o', color='DarkOrange')
    ax.loglog(frequencies, psd_mle, '--b', lw=2)
    noise_level = 2.0 * dt * np.mean(logf_err ** 2)
    ax.loglog(frequencies, np.ones(frequencies.size) * noise_level, color='grey', lw=2)
    ax.set_ylim(bottom=noise_level / 100.0)
    ax.annotate("Measurement Noise Level", (3.0 * ax.get_xlim()[0], noise_level / 2.5))
    ax.set_xlabel('Frequency [Hz]')
    ax.set_ylabel('Power Spectral Density [fraction$^2$ Hz$^{-1}$]')

    plt.savefig(base_dir + 'plots/xte1550_psd.eps')

    pfile = open(data_dir + 'xte1550.pickle', 'wb')
    cPickle.dump(carma_sample, pfile)
    pfile.close()





if __name__ == "__main__":
    # do_simulated_regular()
    # do_simulated_irregular()
    # do_AGN_Stripe82()
<<<<<<< HEAD
    do_AGN_Kepler()
    # do_RRLyrae()
    # do_OGLE_LPV()
    # do_AGN_Xray()
=======
    # do_AGN_Kepler()
    # do_RRLyrae()
    # do_OGLE_LPV()
    # do_AGN_Xray()
    do_XRB()
>>>>>>> 2cb5aafe
<|MERGE_RESOLUTION|>--- conflicted
+++ resolved
@@ -533,15 +533,8 @@
     # do_simulated_regular()
     # do_simulated_irregular()
     # do_AGN_Stripe82()
-<<<<<<< HEAD
-    do_AGN_Kepler()
-    # do_RRLyrae()
-    # do_OGLE_LPV()
-    # do_AGN_Xray()
-=======
     # do_AGN_Kepler()
     # do_RRLyrae()
     # do_OGLE_LPV()
     # do_AGN_Xray()
-    do_XRB()
->>>>>>> 2cb5aafe
+    do_XRB()