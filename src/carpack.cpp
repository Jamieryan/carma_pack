--- conflicted
+++ resolved
@@ -119,10 +119,6 @@
     
     return ar_roots;
 }
-<<<<<<< HEAD
-
-=======
->>>>>>> c5476778
 
 // Return the starting value and set log_posterior_
 arma::vec CARp::StartingValue()
