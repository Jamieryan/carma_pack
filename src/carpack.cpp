/*
 *  carpack.cpp
 *  carpack
 *
 *  Created by Brandon Kelly on 12/19/12.
 *
 *  Method definitions of classes for MCMC sampling from continuous time
 *  autoregressive (CAR) models.
 *
 */

// Standard includes
#include <complex>
#include <iostream>

// Armadillo includes
#include <armadillo>

// Boost includes
#include <boost/math/special_functions/binomial.hpp>

// Local includes
#include "include/carpack.hpp"

// Global random number generator object, instantiated in random.cpp
extern boost::random::mt19937 rng;

// Object containing some common random number generators.
extern RandomGenerator RandGen;

/********************************************************************
						METHODS OF CAR1 CLASS
 *******************************************************************/

<<<<<<< HEAD
=======
// CAR1 constructor. In addition to the standard parameter constructor,
// this constructor initializes the data vectors, makes sure that the
// time data vector is strictly increasing, and sets the prior parameters
// do the default values.

CAR1::CAR1(bool track, std::string name, std::vector<double> time, std::vector<double> y, std::vector<double> yerr, double temperature) : 
Parameter<arma::vec>(track, name, temperature)
{
	// Set the size of the parameter vector theta=(mu,sigma,measerr_scale,log(omega))
	value_.set_size(3);
	// Set the degrees of freedom for the prior on the measurement error scaling parameter
	measerr_dof_ = 100;
	
    y_  = arma::conv_to<arma::vec>::from(y);
    y_ -= arma::mean(y_); // center the time series
    time_ = arma::conv_to<arma::vec>::from(time);
    yerr_ = arma::conv_to<arma::vec>::from(yerr);
	int ndata = time_.n_rows;
	
	dt_ = time_(arma::span(1,ndata-1)) - time_(arma::span(0,ndata-2));
	// Make sure the time vector is strictly increasing
	if (dt_.min() < 0) {
		std::cout << "Time vector is not sorted in increasing order. Sorting the data vectors..." 
		<< std::endl;
		// Sort the time values such that dt > 0
		arma::uvec sorted_indices = arma::sort_index(time_);
		time_ = time_.elem(sorted_indices);
		y_ = y_.elem(sorted_indices);
		yerr_ = yerr_.elem(sorted_indices);
		dt_ = time_.rows(1,ndata-1) - time_.rows(0,ndata-2);
	}
	// Make sure there are no duplicate values of time
	if (dt_.min() == 0) {
		std::cout << "Found duplicate values of time, removing them..." << std::endl;
		// Find the unique values of time
		arma::uvec unique_values = 1 + arma::find(dt_ != 0);
		// Add extra row in to keep time(0), y(0), yerr(0)
		unique_values.insert_rows(0, arma::zeros<arma::uvec>(1));
		time_ = time_.elem(unique_values);
		y_ = y_.elem(unique_values);
		yerr_ = yerr_.elem(unique_values);
		ndata = time_.n_elem;
		dt_.set_size(ndata-1);
		dt_ = time_.rows(1,time_.n_elem-1) - time_.rows(0,time_.n_elem-2);
	}

	// Set the size of the Kalman filter vectors
	kalman_mean_.set_size(ndata);
	kalman_var_.set_size(ndata);
}

// Method of CAR1 class to set the bounds on the uniform prior.
//
// The prior on the parameters is uniform on log(omega) and the CAR(1)
// process standard deviation, subject to the following constraints:
//
//	omega < 1 / min(dt)
//  CAR(1) standard deviation < max_stdev
//
// where CAR1_stdev = sigma / sqrt(2 * omega). Therefore, the upper bound
// on CAR1_stdev implies an upper bound on the factor sigma / sqrt(omega), 
// and thus a lower bound on omega|sigma. The default value of max_stdev=6.9
// was chosen because it is assumed that the time series should not show
// a dispersion greater than 3 orders of magnitude.

void CAR1::SetPrior(double max_stdev)
{
	max_stdev_ = max_stdev;
	max_freq_ = 10.0 / dt_.min();
	min_freq_ = 1.0 / (10.0 * (time_.max() - time_.min()));
}

// Method of CAR1 class to print the prior parameters.
void CAR1::PrintPrior()
{
	std::cout << "Maximum Standard Deviation: " << max_stdev_ << std::endl;
	std::cout << "Maximum Frequency: " << max_freq_ << std::endl;
	std::cout << "Minimum Frequency: " << min_freq_ << std::endl;
	std::cout << "Degrees of freedom for measurement error scaling parameter: " <<
	measerr_dof_ << std::endl;
}

>>>>>>> 5df91f30
// Method of CAR1 class to generate the starting values of the
// parameters theta = (mu, sigma, measerr_scale, log(omega)).

arma::vec CAR1::StartingValue()
{
	double log_omega_start, car1_stdev_start, sigma;

	// Initialize the standard deviation of the CAR(1) process
	// by drawing from its prior
	car1_stdev_start = RandGen.scaled_inverse_chisqr(y_.size()-1, arma::var(y_));
	car1_stdev_start = sqrt(car1_stdev_start);
	
	// Initialize log(omega) to log( 1 / (a * median(dt)) ), where
	// a ~ Uniform(1,50) , under the constraint that 
	// tau = 1 / omega < max(time)
	
    arma::vec dt = time_(arma::span(1,time_.n_elem-1)) - time_(arma::span(0,time_.n_elem-2));
	log_omega_start = -1.0 * log(arma::median(dt) * RandGen.uniform( 1.0, 50.0 ));
	log_omega_start = std::min(log_omega_start, max_freq_);
	
	sigma = car1_stdev_start * sqrt(2.0 * exp(log_omega_start));
	
	// Get initial value of the measurement error scaling parameter by
	// drawing from its prior.
	
	double measerr_scale = RandGen.scaled_inverse_chisqr(measerr_dof_, 1.0);
    measerr_scale = std::min(measerr_scale, 1.99);
    measerr_scale = std::max(measerr_scale, 0.51);
	
	arma::vec theta(3);
	
	theta << car1_stdev_start << measerr_scale << log_omega_start << arma::endr;
	
	// Initialize the Kalman filter
    pKFilter_->SetOmega(exp(log_omega_start));
    pKFilter_->SetSigsqr(sigma * sigma);
    arma::vec proposed_yerr = sqrt(measerr_scale) * yerr_;
    pKFilter_->SetTimeSeriesErr(proposed_yerr);
    pKFilter_->Filter();
	
	return theta;
}

bool CAR1::CheckPriorBounds(arma::vec theta)
{
    double ysigma = theta(0);
    double measerr_scale = theta(1);
    double omega = exp(theta(2));
    
    bool prior_satisfied = true;
    if ( (omega > max_freq_) || (omega < min_freq_) ||
        (ysigma > max_stdev_) || (ysigma < 0) ||
        (measerr_scale < 0.5) || (measerr_scale > 2.0) ) {
		// prior bounds not satisfied
		prior_satisfied = false;
	}
    return prior_satisfied;
}

/********************************************************************
                        METHODS OF CARp CLASS
 *******************************************************************/

// Calculate the roots of the AR(p) polynomial from the parameters
arma::cx_vec CARp::ARRoots(arma::vec theta)
{
    arma::cx_vec ar_roots(p_);
    
<<<<<<< HEAD
    // Construct the complex vector of roots of the characteristic polynomial:
    // alpha(s) = s^p + alpha_1 s^{p-1} + ... + alpha_{p-1} s + alpha_p
    for (int i=0; i<p_/2; i++) {
        double lorentz_cent = exp(theta(2+2*i)); // PSD is a sum of Lorentzian functions
        double lorentz_width = exp(theta(2+2*i+1));
        ar_roots(2*i) = std::complex<double> (-lorentz_width,lorentz_cent);
        ar_roots(2*i+1) = std::conj(ar_roots(2*i));
    }
=======
    return logprior;
}

// Return the log-prior for a CAR(1) process
double CAR1::getLogPrior(std::vector<double> car1_value)
{
    arma::vec armaVec = arma::conv_to<arma::vec>::from(car1_value);
    return LogPrior(armaVec);
}

// Method of CAR1 to compute the log-posterior as a function of the 
// parameter vector
double CAR1::LogDensity(arma::vec car1_value)
{
	double omega = exp(car1_value(2));
	double car1_stdev = car1_value(0) / sqrt(2.0 * omega);
	double measerr_scale = car1_value(1);
	double logpost = 0.0;
	
	// Run the Kalman filter
	KalmanFilter(car1_value);
	
	// TODO: SEE IF I CAN GET A SPEED INCREASE USING ITERATORS
	for (int i=0; i<time_.n_elem; i++) {
		logpost += -0.5 * log(kalman_var_(i)) -
		0.5 * (y_(i) - kalman_mean_(i)) * (y_(i) - kalman_mean_(i)) / kalman_var_(i);
	}
	
	// Prior bounds satisfied?
	if ( (omega > max_freq_) || (omega < min_freq_) || 
		 (car1_stdev > max_stdev_) || (car1_stdev < 0) ||
		 (measerr_scale < 0.5) || (measerr_scale > 2.0) ) {
		// Value of either omega or model standard deviation are above the
		// prior bounds, so set logpost to be negative infinity
		logpost = -1.0 * arma::datum::inf;
        return logpost;
	}
>>>>>>> 5df91f30
	
    if ((p_ % 2) == 1) {
        // p is odd, so add in additional low-frequency component
        double lorentz_width = exp(theta(2+p_-1));
        ar_roots(p_-1) = std::complex<double> (-lorentz_width, 0.0);
    }
    
    ar_roots *= 2.0 * arma::datum::pi;
    
    return ar_roots;
}
double CAR1::getLogDensity(std::vector<double> car1_value)
{
    arma::vec armaVec = arma::conv_to<arma::vec>::from(car1_value);
    return LogDensity(armaVec);
}



// Return the starting value and set log_posterior_
arma::vec CARp::StartingValue()
{
	double min_freq = 1.0 / (time_.max() - time_.min());
    // Create the parameter vector, theta
    arma::vec theta(p_+2);
    
    bool good_initials = false;
    while (!good_initials) {
        
        // Obtain initial values for Lorentzian centroids (= system frequencies) and 
        // widths (= break frequencies)
        arma::vec lorentz_cent((p_+1)/2);
        lorentz_cent.randu();
        lorentz_cent = log(max_freq_ / min_freq) * lorentz_cent + log(min_freq);
        lorentz_cent = arma::exp(lorentz_cent);
        
        // Force system frequencies to be in descending order to make the model identifiable
        lorentz_cent = arma::sort(lorentz_cent, 1);
        
        arma::vec lorentz_width((p_+1)/2);
        lorentz_width.randu();
        lorentz_width = log(max_freq_ / min_freq) * lorentz_width + log(min_freq);
        lorentz_width = arma::exp(lorentz_width);

        if ((p_ % 2) == 1) {
            // p is odd, so add additional low-frequency component
            lorentz_cent(p_/2) = 0.0;
            // make initial break frequency of low-frequency component less than minimum
            // value of the system frequencies
            lorentz_width(p_/2) = exp(RandGen.uniform(log(min_freq), log(lorentz_cent(p_/2-1))));
        }

        for (int i=0; i<p_/2; i++) {
            theta(2+2*i) = log(lorentz_cent(i));
            theta(3+2*i) = log(lorentz_width(i));
        }
        if ((p_ % 2) == 1) {
            // p is odd, so add in additional value of lorentz_width
            theta(p_+1) = log(lorentz_width(p_/2));
        }

        // Initial guess for model standard deviation is randomly distributed
        // around measured standard deviation of the time series
        
        double yvar = RandGen.scaled_inverse_chisqr(y_.size()-1, arma::var(y_));
        arma::cx_vec alpha_roots = ARRoots(theta);
        double sigsqr = yvar / Variance(alpha_roots, ma_coefs_, 1.0);
        // Get initial value of the measurement error scaling parameter by
        // drawing from its prior.
        
        double measerr_scale = RandGen.scaled_inverse_chisqr(measerr_dof_, 1.0);
        measerr_scale = std::min(measerr_scale, 1.99);
        measerr_scale = std::max(measerr_scale, 0.51);
        
        theta(0) = sqrt(yvar);
        theta(1) = measerr_scale;
        
        // set the Kalman filter parameters
        pKFilter_->SetSigsqr(sigsqr);
        pKFilter_->SetOmega(ExtractAR(theta));
        arma::vec proposed_yerr = sqrt(measerr_scale) * yerr_;
        pKFilter_->SetTimeSeriesErr(proposed_yerr);
        
        // run the kalman filter
        pKFilter_->Filter();
        
        double logpost = LogDensity(theta);
        good_initials = arma::is_finite(logpost);
    } // continue loop until the starting values give us a finite posterior
    
    return theta;
}

// check prior bounds
bool CARp::CheckPriorBounds(arma::vec theta)
{
    double ysigma = theta(0);
    double measerr_scale = theta(1);
    arma::vec lorentz_params = ExtractAR(theta);
    
    // Find the set of Frequencies satisfying the prior bounds
    arma::uvec valid_frequencies1 = arma::find(lorentz_params < max_freq_);
	arma::uvec valid_frequencies2 = arma::find(lorentz_params > min_freq_);
    
    bool prior_satisfied = true;
    
    if ( (valid_frequencies1.n_elem != lorentz_params.n_elem) ||
        (valid_frequencies2.n_elem != lorentz_params.n_elem) ||
        (ysigma > max_stdev_) || (ysigma < 0) ||
        (measerr_scale < 0.5) || (measerr_scale > 2.0) ) {
        // Value are outside of prior bounds
        prior_satisfied = false;
    }
	// Make sure the Lorentzian centroids are still in decreasing order
	for (int i=1; i<p_/2; i++) {
		double lorentz_cent_difference = exp(theta(2+2*(i-1))) - exp(theta(2+2*i));
		if (lorentz_cent_difference < 0) {
			// Lorentzians are not in decreasing order, reject this proposal
			prior_satisfied = false;
		}
    }
    
    return prior_satisfied;
}

// Calculate the logarithm of the posterior
double CARp::getLogDensity(std::vector<double> theta)
{
    arma::vec armaVec = arma::conv_to<arma::vec>::from(theta);
    return LogDensity(armaVec);
}



// Calculate the variance of the CAR(p) process
double CARp::Variance(arma::cx_vec alpha_roots, arma::vec ma_coefs, double sigma, double dt)
{
    std::complex<double> car_var(0.0,0.0);
    std::complex<double> denom(0.0,0.0);
    std::complex<double> numer(0.0,0.0);
    
	// Calculate the variance of a CAR(p) process
	for (int k=0; k<alpha_roots.n_elem; k++) {
		
		std::complex<double> denom_product(1.0,0.0);
		
		for (int l=0; l<alpha_roots.n_elem; l++) {
			if (l != k) {
				denom_product *= (alpha_roots(l) - alpha_roots(k)) * 
                (std::conj(alpha_roots(l)) + alpha_roots(k));
			}
		}
        denom = -2.0 * std::real(alpha_roots(k)) * denom_product;
        
        int q = ma_coefs.n_elem;
        std::complex<double> ma_sum1(0.0,0.0);
        std::complex<double> ma_sum2(0.0,0.0);
        for (int l=0; l<q; l++) {
            ma_sum1 += ma_coefs(l) * std::pow(alpha_roots(k),l);
            ma_sum2 += ma_coefs(l) * std::pow(-alpha_roots(k),l);
        }
        numer = ma_sum1 * ma_sum2 * std::exp(alpha_roots(k) * dt);
        
        car_var += numer / denom;
	}
	
	// Variance is real-valued, so only return the real part of CARMA_var.
    return sigma * sigma * car_var.real();
}

/*******************************************************************
                        METHODS OF CARMA CLASS
 ******************************************************************/

<<<<<<< HEAD
// Return the starting value and set log_posterior_
arma::vec CARMA::StartingValue()
=======
// Constructor
CARMA::CARMA(bool track, std::string name, std::vector<double> time, std::vector<double> y, std::vector<double> yerr, int p, double temperature) :
	CAR1(track, name, time, y, yerr, temperature), p_(p) 
>>>>>>> 5df91f30
{
    double min_freq = 1.0 / (time_.max() - time_.min());
    // Create the parameter vector, theta
    arma::vec theta(p_+q_+2);
    
    bool good_initials = false;
    while (!good_initials) {
        
        // Obtain initial values for Lorentzian centroids (= system frequencies) and
        // widths (= break frequencies)
        arma::vec lorentz_cent((p_+1)/2);
        lorentz_cent.randu();
        lorentz_cent = log(max_freq_ / min_freq) * lorentz_cent + log(min_freq);
        lorentz_cent = arma::exp(lorentz_cent);
        
        // Force system frequencies to be in descending order to make the model identifiable
        lorentz_cent = arma::sort(lorentz_cent, 1);
        
        arma::vec lorentz_width((p_+1)/2);
        lorentz_width.randu();
        lorentz_width = log(max_freq_ / min_freq) * lorentz_width + log(min_freq);
        lorentz_width = arma::exp(lorentz_width);
        
        if ((p_ % 2) == 1) {
            // p is odd, so add additional low-frequency component
            lorentz_cent(p_/2) = 0.0;
            // make initial break frequency of low-frequency component less than minimum
            // value of the system frequencies
            lorentz_width(p_/2) = exp(RandGen.uniform(log(min_freq), log(lorentz_cent(p_/2-1))));
        }
        
        for (int i=0; i<p_/2; i++) {
            theta(2+2*i) = log(lorentz_cent(i));
            theta(3+2*i) = log(lorentz_width(i));
        }
        if ((p_ % 2) == 1) {
            // p is odd, so add in additional value of lorentz_width
            theta(p_+1) = log(lorentz_width(p_/2));
        }

        // get initial guess for the moving average polynomial coefficients
        arma::vec ma_coefs(q_);
        ma_coefs.randn();
        theta(arma::span(p_+2,theta.n_elem-1)) = arma::abs(ma_coefs);
        
        // Initial guess for model standard deviation is randomly distributed
        // around measured standard deviation of the time series
        
        double yvar = RandGen.scaled_inverse_chisqr(y_.size()-1, arma::var(y_));
        arma::cx_vec alpha_roots = ARRoots(theta);
        double sigsqr = yvar / Variance(alpha_roots, ma_coefs, 1.0);
        
        // Get initial value of the measurement error scaling parameter by
        // drawing from its prior.
        
        double measerr_scale = RandGen.scaled_inverse_chisqr(measerr_dof_, 1.0);
        measerr_scale = std::min(measerr_scale, 1.99);
        measerr_scale = std::max(measerr_scale, 0.51);
        
        theta(0) = sqrt(yvar);
        theta(1) = measerr_scale;
        
        // set the Kalman filter parameters
        pKFilter_->SetSigsqr(sigsqr);
        pKFilter_->SetOmega(ExtractAR(theta));
        pKFilter_->SetMA(ExtractMA(theta));
        arma::vec proposed_yerr = sqrt(measerr_scale) * yerr_;
        pKFilter_->SetTimeSeriesErr(proposed_yerr);
        
        // run the kalman filter
        pKFilter_->Filter();
        
        double logpost = LogDensity(theta);
        good_initials = arma::is_finite(logpost);
    } // continue loop until the starting values give us a finite posterior
    
    return theta;
}

// extract the moving-average coefficients from the CARMA parameter vector
arma::vec CARMA::ExtractMA(arma::vec theta)
{
    arma::vec ma_coefs = arma::zeros(p_);
    ma_coefs(0) = 1.0;
    for (int i=0; i<q_; i++) {
        ma_coefs(i+1) = theta(p_+2+i);
    }
    return ma_coefs;
}

/*******************************************************************
                        METHODS OF ZCARMA CLASS
 *******************************************************************/

arma::vec ZCARMA::StartingValue()
{
    double min_freq = 1.0 / (time_.max() - time_.min());
    // Create the parameter vector, theta
    arma::vec theta(p_+3);
    
    bool good_initials = false;
    while (!good_initials) {
        
        // Obtain initial values for Lorentzian centroids (= system frequencies) and
        // widths (= break frequencies)
        arma::vec lorentz_cent((p_+1)/2);
        lorentz_cent.randu();
        lorentz_cent = log(max_freq_ / min_freq) * lorentz_cent + log(min_freq);
        lorentz_cent = arma::exp(lorentz_cent);
        
        // Force system frequencies to be in descending order to make the model identifiable
        lorentz_cent = arma::sort(lorentz_cent, 1);
        
        arma::vec lorentz_width((p_+1)/2);
        lorentz_width.randu();
        lorentz_width = log(max_freq_ / min_freq) * lorentz_width + log(min_freq);
        lorentz_width = arma::exp(lorentz_width);
        
        if ((p_ % 2) == 1) {
            // p is odd, so add additional low-frequency component
            lorentz_cent(p_/2) = 0.0;
            // make initial break frequency of low-frequency component less than minimum
            // value of the system frequencies
            lorentz_width(p_/2) = exp(RandGen.uniform(log(min_freq), log(lorentz_cent(p_/2-1))));
        }
        
        for (int i=0; i<p_/2; i++) {
            theta(2+2*i) = log(lorentz_cent(i));
            theta(3+2*i) = log(lorentz_width(i));
        }
        if ((p_ % 2) == 1) {
            // p is odd, so add in additional value of lorentz_width
            theta(p_+1) = log(lorentz_width(p_/2));
        }
        
        // get initial guess for the moving average polynomial coefficients, parameterized by kappa
        double kappa_normed = RandGen.uniform();
        theta(2+p_) = logit(kappa_normed);
        
        // compute the coefficients of the MA polynomial
        arma::vec ma_coefs = ExtractMA(theta);
        
        // Initial guess for model standard deviation is randomly distributed
        // around measured standard deviation of the time series
        
        double yvar = RandGen.scaled_inverse_chisqr(y_.size()-1, arma::var(y_));
        arma::cx_vec alpha_roots = ARRoots(theta);
        double sigsqr = yvar / Variance(alpha_roots, ma_coefs, 1.0);
        
        // Get initial value of the measurement error scaling parameter by
        // drawing from its prior.
        
        double measerr_scale = RandGen.scaled_inverse_chisqr(measerr_dof_, 1.0);
        measerr_scale = std::min(measerr_scale, 1.99);
        measerr_scale = std::max(measerr_scale, 0.51);
        
        theta(0) = sqrt(yvar);
        theta(1) = measerr_scale;
        
        // set the Kalman filter parameters
        pKFilter_->SetSigsqr(sigsqr);
        pKFilter_->SetOmega(ExtractAR(theta));
        pKFilter_->SetMA(ma_coefs);
        arma::vec proposed_yerr = sqrt(measerr_scale) * yerr_;
        pKFilter_->SetTimeSeriesErr(proposed_yerr);
        
        // run the kalman filter
        pKFilter_->Filter();
        
        double logpost = LogDensity(theta);
        good_initials = arma::is_finite(logpost);
    } // continue loop until the starting values give us a finite posterior
    
    return theta;
}

<<<<<<< HEAD
// extract the moving average coefficients from the parameter vector
arma::vec ZCARMA::ExtractMA(arma::vec theta)
=======
// Calculate the logarithm of the posterior
double CARMA::getLogDensity(std::vector<double> car_value) {
    arma::vec armaVec = arma::conv_to<arma::vec>::from(car_value);
    return LogDensity(armaVec);
}    

// Set the value of kappa, the prescribed moving average term.
void CARMA::SetKappa(double kappa) 
>>>>>>> 5df91f30
{
    double kappa_normed = inv_logit(theta(2 + p_));
    double kappa = (kappa_high_ - kappa_low_) * kappa_normed + kappa_low_;
    // Set the moving average terms
    arma::vec ma_coefs(p_);
	ma_coefs(0) = 1.0;
	for (int i=1; i<p_; i++) {
		ma_coefs(i) = boost::math::binomial_coefficient<double>(p_-1, i) / pow(kappa,i);
	}
    return ma_coefs;
}

/*********************************************************************
                                FUNCTIONS
 ********************************************************************/

double logit(double x) { return log(x / (1.0 - x)); }
double inv_logit(double x) { return exp(x) / (1.0 + exp(x)); }

// Check that all of the roots are unique to within a specified fractional
// tolerance.
bool unique_roots(arma::cx_vec roots, double tolerance)
{
    // Initialize the smallest fractional difference
    double min_frac_diff = 100.0 * tolerance;

    int p = roots.n_elem;
    
    for (int i=0; i<(p-1); i++) {
        for (int j=i+1; j<p; j++) {
            // Calculate fractional difference between roots(i) and roots(j)
            double frac_diff = std::abs( (roots(i) - roots(j)) / 
                                        (roots(i) + roots(j)) );
            if (frac_diff < min_frac_diff) {
                // Found new minimum fractional difference, record it
                min_frac_diff = frac_diff;
            }
        }
    }
    
    // Test if the roots unique to within the specified tolerance
    bool unique = (min_frac_diff > tolerance);
    
    return unique;
}
    
// Return the coefficients of a polynomial given its roots. The polynomial
// is assumed to be of the form:
//
//      p(x) = x^n + c_1 * x^{n-1} + ... + c_{n-1} * x + c_n
//
// where {c_i ; i=1,...,n} are the coefficients. Note that this function
// returns a (n+1)-element column vector, where c_0 = 1.0.

arma::vec polycoefs(arma::cx_vec roots)
{    
    arma::cx_vec coefs(roots.n_elem+1);
    coefs.zeros(); // Initialize all values to zero
    
    coefs(0) = 1.0; // Coefficient for highest order term is set to one
    
    for (int i=0; i<roots.n_elem; i++) {
        // Calculate the coefficients using a recursion formula
        coefs(arma::span(1,i+1)) = coefs(arma::span(1,i+1)) - roots(i) * coefs(arma::span(0,i));
    }
    
    // The coefficients must be real, so only return the real part
    return arma::real(coefs);
}<|MERGE_RESOLUTION|>--- conflicted
+++ resolved
@@ -32,91 +32,6 @@
 						METHODS OF CAR1 CLASS
  *******************************************************************/
 
-<<<<<<< HEAD
-=======
-// CAR1 constructor. In addition to the standard parameter constructor,
-// this constructor initializes the data vectors, makes sure that the
-// time data vector is strictly increasing, and sets the prior parameters
-// do the default values.
-
-CAR1::CAR1(bool track, std::string name, std::vector<double> time, std::vector<double> y, std::vector<double> yerr, double temperature) : 
-Parameter<arma::vec>(track, name, temperature)
-{
-	// Set the size of the parameter vector theta=(mu,sigma,measerr_scale,log(omega))
-	value_.set_size(3);
-	// Set the degrees of freedom for the prior on the measurement error scaling parameter
-	measerr_dof_ = 100;
-	
-    y_  = arma::conv_to<arma::vec>::from(y);
-    y_ -= arma::mean(y_); // center the time series
-    time_ = arma::conv_to<arma::vec>::from(time);
-    yerr_ = arma::conv_to<arma::vec>::from(yerr);
-	int ndata = time_.n_rows;
-	
-	dt_ = time_(arma::span(1,ndata-1)) - time_(arma::span(0,ndata-2));
-	// Make sure the time vector is strictly increasing
-	if (dt_.min() < 0) {
-		std::cout << "Time vector is not sorted in increasing order. Sorting the data vectors..." 
-		<< std::endl;
-		// Sort the time values such that dt > 0
-		arma::uvec sorted_indices = arma::sort_index(time_);
-		time_ = time_.elem(sorted_indices);
-		y_ = y_.elem(sorted_indices);
-		yerr_ = yerr_.elem(sorted_indices);
-		dt_ = time_.rows(1,ndata-1) - time_.rows(0,ndata-2);
-	}
-	// Make sure there are no duplicate values of time
-	if (dt_.min() == 0) {
-		std::cout << "Found duplicate values of time, removing them..." << std::endl;
-		// Find the unique values of time
-		arma::uvec unique_values = 1 + arma::find(dt_ != 0);
-		// Add extra row in to keep time(0), y(0), yerr(0)
-		unique_values.insert_rows(0, arma::zeros<arma::uvec>(1));
-		time_ = time_.elem(unique_values);
-		y_ = y_.elem(unique_values);
-		yerr_ = yerr_.elem(unique_values);
-		ndata = time_.n_elem;
-		dt_.set_size(ndata-1);
-		dt_ = time_.rows(1,time_.n_elem-1) - time_.rows(0,time_.n_elem-2);
-	}
-
-	// Set the size of the Kalman filter vectors
-	kalman_mean_.set_size(ndata);
-	kalman_var_.set_size(ndata);
-}
-
-// Method of CAR1 class to set the bounds on the uniform prior.
-//
-// The prior on the parameters is uniform on log(omega) and the CAR(1)
-// process standard deviation, subject to the following constraints:
-//
-//	omega < 1 / min(dt)
-//  CAR(1) standard deviation < max_stdev
-//
-// where CAR1_stdev = sigma / sqrt(2 * omega). Therefore, the upper bound
-// on CAR1_stdev implies an upper bound on the factor sigma / sqrt(omega), 
-// and thus a lower bound on omega|sigma. The default value of max_stdev=6.9
-// was chosen because it is assumed that the time series should not show
-// a dispersion greater than 3 orders of magnitude.
-
-void CAR1::SetPrior(double max_stdev)
-{
-	max_stdev_ = max_stdev;
-	max_freq_ = 10.0 / dt_.min();
-	min_freq_ = 1.0 / (10.0 * (time_.max() - time_.min()));
-}
-
-// Method of CAR1 class to print the prior parameters.
-void CAR1::PrintPrior()
-{
-	std::cout << "Maximum Standard Deviation: " << max_stdev_ << std::endl;
-	std::cout << "Maximum Frequency: " << max_freq_ << std::endl;
-	std::cout << "Minimum Frequency: " << min_freq_ << std::endl;
-	std::cout << "Degrees of freedom for measurement error scaling parameter: " <<
-	measerr_dof_ << std::endl;
-}
-
->>>>>>> 5df91f30
 // Method of CAR1 class to generate the starting values of the
 // parameters theta = (mu, sigma, measerr_scale, log(omega)).
 
@@ -185,7 +100,6 @@
 {
     arma::cx_vec ar_roots(p_);
     
-<<<<<<< HEAD
     // Construct the complex vector of roots of the characteristic polynomial:
     // alpha(s) = s^p + alpha_1 s^{p-1} + ... + alpha_{p-1} s + alpha_p
     for (int i=0; i<p_/2; i++) {
@@ -194,45 +108,6 @@
         ar_roots(2*i) = std::complex<double> (-lorentz_width,lorentz_cent);
         ar_roots(2*i+1) = std::conj(ar_roots(2*i));
     }
-=======
-    return logprior;
-}
-
-// Return the log-prior for a CAR(1) process
-double CAR1::getLogPrior(std::vector<double> car1_value)
-{
-    arma::vec armaVec = arma::conv_to<arma::vec>::from(car1_value);
-    return LogPrior(armaVec);
-}
-
-// Method of CAR1 to compute the log-posterior as a function of the 
-// parameter vector
-double CAR1::LogDensity(arma::vec car1_value)
-{
-	double omega = exp(car1_value(2));
-	double car1_stdev = car1_value(0) / sqrt(2.0 * omega);
-	double measerr_scale = car1_value(1);
-	double logpost = 0.0;
-	
-	// Run the Kalman filter
-	KalmanFilter(car1_value);
-	
-	// TODO: SEE IF I CAN GET A SPEED INCREASE USING ITERATORS
-	for (int i=0; i<time_.n_elem; i++) {
-		logpost += -0.5 * log(kalman_var_(i)) -
-		0.5 * (y_(i) - kalman_mean_(i)) * (y_(i) - kalman_mean_(i)) / kalman_var_(i);
-	}
-	
-	// Prior bounds satisfied?
-	if ( (omega > max_freq_) || (omega < min_freq_) || 
-		 (car1_stdev > max_stdev_) || (car1_stdev < 0) ||
-		 (measerr_scale < 0.5) || (measerr_scale > 2.0) ) {
-		// Value of either omega or model standard deviation are above the
-		// prior bounds, so set logpost to be negative infinity
-		logpost = -1.0 * arma::datum::inf;
-        return logpost;
-	}
->>>>>>> 5df91f30
 	
     if ((p_ % 2) == 1) {
         // p is odd, so add in additional low-frequency component
@@ -407,14 +282,8 @@
                         METHODS OF CARMA CLASS
  ******************************************************************/
 
-<<<<<<< HEAD
 // Return the starting value and set log_posterior_
 arma::vec CARMA::StartingValue()
-=======
-// Constructor
-CARMA::CARMA(bool track, std::string name, std::vector<double> time, std::vector<double> y, std::vector<double> yerr, int p, double temperature) :
-	CAR1(track, name, time, y, yerr, temperature), p_(p) 
->>>>>>> 5df91f30
 {
     double min_freq = 1.0 / (time_.max() - time_.min());
     // Create the parameter vector, theta
@@ -591,19 +460,8 @@
     return theta;
 }
 
-<<<<<<< HEAD
 // extract the moving average coefficients from the parameter vector
 arma::vec ZCARMA::ExtractMA(arma::vec theta)
-=======
-// Calculate the logarithm of the posterior
-double CARMA::getLogDensity(std::vector<double> car_value) {
-    arma::vec armaVec = arma::conv_to<arma::vec>::from(car_value);
-    return LogDensity(armaVec);
-}    
-
-// Set the value of kappa, the prescribed moving average term.
-void CARMA::SetKappa(double kappa) 
->>>>>>> 5df91f30
 {
     double kappa_normed = inv_logit(theta(2 + p_));
     double kappa = (kappa_high_ - kappa_low_) * kappa_normed + kappa_low_;
