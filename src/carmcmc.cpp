/*
 MCMC SAMPLER FOR A CAR(p) PROCESS.
 
 AUTHOR: DR. BRANDON C. KELLY, DEC 2012
		 DEPT. OF PHYSICS
		 UNIV. OF CALIFORNIA, SANTA BARBARA
 
 
 TODO:
	- Include optimizer to start the sampler off at the maximum-likelihood estimate,
	  use Fisher information matrix as initial guess for proposal scale matrix.
 
 */

// Standard includes
#include <iostream>
#include <fstream>
#include <vector>
#include <utility>
// Include the MCMC sampler header files
#include <random.hpp>
#include <proposals.hpp>
#include <samplers.hpp>
#include <steps.hpp>
#include <parameters.hpp>
// Local include
#include "include/carpack.hpp"
#include "include/carmcmc.hpp"

// Run the MCMC sampler for a CAR(p) process
<<<<<<< HEAD
std::vector<arma::vec> RunEnsembleCarSampler(int sample_size, int burnin, arma::vec time, arma::vec y,
                                             arma::vec yerr, int p, int nwalkers, int thin)
=======
std::pair<std::vector<arma::vec>, std::vector<double> > 
RunEnsembleCarSampler(MCMCOptions mcmc_options, arma::vec time, arma::vec y,
                      arma::vec yerr, int p, int nwalkers)
>>>>>>> 1adad56e
{
    // Instantiate MCMC Sampler object for CAR process
	Sampler CarModel(sample_size, burnin, thin);
	
	// Construct the parameter ensemble
    Ensemble<CAR1> CarEnsemble;
    
	double max_stdev = 10.0 * arma::stddev(y); // For prior: maximum standard-deviation of CAR(1) process
    
    // Set the temperature ladder. The logarithms of the temperatures are on a linear grid
    double max_temperature = 100.0;
    
    arma::vec temp_ladder = arma::linspace<arma::vec>(0.0, log(max_temperature), nwalkers);
    temp_ladder = arma::exp(temp_ladder);
    
    // Add the parameters to the ensemble, starting with the coolest chain
	for (int i=0; i<nwalkers; i++) {
		// Add this walker to the ensemble
		if (p == 1) {
			// Doing a CAR(1) model
			CarEnsemble.AddObject(new CAR1(false, "CAR(1) Parameters", time, y, yerr, temp_ladder(i)));
		} else {
			// Doing a CAR(p) model
			CarEnsemble.AddObject(new CARp(false, "CAR(p) Parameters", time, y, yerr, p, temp_ladder(i)));
		}
		
		// Set the prior parameters
        CarEnsemble[i].SetPrior(max_stdev);
	}
    
    // Report average acceptance rates at end of sampler
    int report_iter = burnin + thin * sample_size;
    
    // Setup initial covariance matrix for RAM proposals. This
	// is just a diagonal matrix with the diagonal elements equal to 0.01^2.
	//
	// TODO: Get a better guess from maximum-likelihood fit
	//
	arma::mat prop_covar(2+p,2+p);
	prop_covar.eye();
	prop_covar.diag() = prop_covar.diag() * 0.01 * 0.01;
    prop_covar(0,0) = 2.0 * arma::var(y) * arma::var(y) / y.n_elem;
    
	// Instantiate base proposal object
    StudentProposal RAMProp(8.0, 1.0);
	//NormalProposal RAMProp(1.0);

    double target_rate = 0.25;

    //test_ptemp(CarEnsemble, RAMProp, prop_covar);
    
    // Add the steps to the sampler, starting with the hottest chain first
    for (int i=nwalkers-1; i>0; i--) {
        // First add Robust Adaptive Metropolis Step
        CarModel.AddStep( new AdaptiveMetro(CarEnsemble[i], RAMProp, prop_covar, 
                                            target_rate, burnin) );
        // Now add Exchange steps
        CarModel.AddStep( new ExchangeStep<arma::vec, CAR1>(CarEnsemble[i], i, CarEnsemble, report_iter) );
    }
    
    // Make sure we set this parameter to be tracked
    CarEnsemble[0].SetTracking(true);
    // Add in coolest chain. This is the chain that is actually moving in the posterior.
    CarModel.AddStep( new AdaptiveMetro(CarEnsemble[0], RAMProp, prop_covar, target_rate, burnin) );

    // Now run the MCMC sampler. The samples will be dumped in the 
    // output file provided by the user.
    
	CarModel.Run();
    
    std::vector<arma::vec> car_samples = CarEnsemble[0].GetSamples();
    std::vector<double> car_likes = CarEnsemble[0].GetLogLikes();

    return std::make_pair(car_samples, car_likes);
}<|MERGE_RESOLUTION|>--- conflicted
+++ resolved
@@ -28,14 +28,9 @@
 #include "include/carmcmc.hpp"
 
 // Run the MCMC sampler for a CAR(p) process
-<<<<<<< HEAD
-std::vector<arma::vec> RunEnsembleCarSampler(int sample_size, int burnin, arma::vec time, arma::vec y,
-                                             arma::vec yerr, int p, int nwalkers, int thin)
-=======
 std::pair<std::vector<arma::vec>, std::vector<double> > 
-RunEnsembleCarSampler(MCMCOptions mcmc_options, arma::vec time, arma::vec y,
-                      arma::vec yerr, int p, int nwalkers)
->>>>>>> 1adad56e
+RunEnsembleCarSampler(int sample_size, int burnin, arma::vec time, arma::vec y,
+                      arma::vec yerr, int p, int nwalkers, int thin)
 {
     // Instantiate MCMC Sampler object for CAR process
 	Sampler CarModel(sample_size, burnin, thin);
